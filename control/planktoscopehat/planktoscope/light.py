################################################################################
# Practical Libraries
################################################################################
# Logger library compatible with multiprocessing
from loguru import logger
import os, time
# Library for starting processes
import multiprocessing
# Basic planktoscope libraries
import planktoscope.mqtt
import RPi.GPIO
import subprocess  # nosec
# Library to send command over I2C for the light module on the fan
import smbus2 as smbus
import enum

logger.info("planktoscope.light is loaded")

def i2c_update():
    # Update the I2C Bus in order to really update the LEDs new values
    subprocess.Popen("i2cdetect -y 1".split(), stdout=subprocess.PIPE)  # nosec
class i2c_led:
    """
    LM36011 Led controller
    """

    @enum.unique
    class Register(enum.IntEnum):
        enable = 0x01
        configuration = 0x02
        flash = 0x03
        torch = 0x04
        flags = 0x05
        id_reset = 0x06

    DEVICE_ADDRESS = 0x64
    # This constant defines the current (mA) sent to the LED, 10 allows the use of the full ISO scale and results in a voltage of 2.77v
    DEFAULT_CURRENT = 10

    LED_selectPin = 18

    def __init__(self):
        self.VLED_short = False
        self.thermal_scale = False
        self.thermal_shutdown = False
        self.UVLO = False
        self.flash_timeout = False
        self.IVFM = False
        RPi.GPIO.setwarnings(False)
        RPi.GPIO.setmode(RPi.GPIO.BCM)
        RPi.GPIO.setup(self.LED_selectPin, RPi.GPIO.OUT)
        self.output_to_led1()
        self.on = False
        try:
            self.force_reset()
            if self.get_flags():
                logger.error("Flags raised in the LED Module, clearing now")
                self.VLED_short = False
                self.thermal_scale = False
                self.thermal_shutdown = False
                self.UVLO = False
                self.flash_timeout = False
                self.IVFM = False
            led_id = self.get_id()
        except (OSError, Exception) as e:
            logger.exception(f"Error with the LED control module, {e}")
            raise
        logger.debug(f"LED module id is {led_id}")

    def output_to_led1(self):
        logger.debug("Switching output to LED 1")
        RPi.GPIO.output(self.LED_selectPin, RPi.GPIO.HIGH)

<<<<<<< HEAD
=======

>>>>>>> a7d5fa54
    def get_id(self):
        led_id = self._read_byte(self.Register.id_reset)
        led_id = led_id & 0b111111
        return led_id

    def get_state(self):
        return self.on

    def force_reset(self):
        logger.debug("Resetting the LED chip")
        self._write_byte(self.Register.id_reset, 0b10000000)

    def get_flags(self): # this method checks the state of the LED and logs it out 
        flags = self._read_byte(self.Register.flags)
        self.flash_timeout = bool(flags & 0b1)
        self.UVLO = bool(flags & 0b10)
        self.thermal_shutdown = bool(flags & 0b100)
        self.thermal_scale = bool(flags & 0b1000)
        self.VLED_short = bool(flags & 0b100000)
        self.IVFM = bool(flags & 0b1000000)
        if self.VLED_short:
            logger.warning("Flag VLED_Short asserted")
        if self.thermal_scale:
            logger.warning("Flag thermal_scale asserted")
        if self.thermal_shutdown:
            logger.warning("Flag thermal_shutdown asserted")
        if self.UVLO:
            logger.warning("Flag UVLO asserted")
        if self.flash_timeout:
            logger.warning("Flag flash_timeout asserted")
        if self.IVFM:
            logger.warning("Flag IVFM asserted")
        return flags

<<<<<<< HEAD
    def set_torch_current(self, current):
        # From 3 to 376mA
        # Curve is not linear for some reason, but this is close enough
        if current > 376:
            raise ValueError("the chosen current is too high, max value is 376mA")
        value = int(current * 0.34)
        logger.debug(
            f"Setting torch current to {current}mA, or integer {value} in the register"
        )
        try:
            self._write_byte(self.Register.torch, value)
        except Exception as e:
            logger.exception(f"Error with the LED control module, {e}")
            raise

    def activate_torch(self):
        logger.debug("Activate torch")
        self._write_byte(self.Register.enable, 0b10)
        self.on = True

    def deactivate_torch(self):
        logger.debug("Deactivate torch")
        self._write_byte(self.Register.enable, 0b00)
        self.off = False
=======
    def set_flash_current(self, current):
        # From 11 to 1500mA
        # Curve is not linear for some reason, but this is close enough
        value = int(current * 0.085)
        logger.debug(f"Setting flash current to {value}")
        self._write_byte(self.Register.flash, value)
>>>>>>> a7d5fa54

    def _write_byte(self, address, data):
        with smbus.SMBus(1) as bus:
            bus.write_byte_data(self.DEVICE_ADDRESS, address, data)

    def _read_byte(self, address):
        with smbus.SMBus(1) as bus:
            b = bus.read_byte_data(self.DEVICE_ADDRESS, address)
        return b

<<<<<<< HEAD
=======

>>>>>>> a7d5fa54
################################################################################
# Main Segmenter class
################################################################################
class LightProcess(multiprocessing.Process):
    """This class contains the main definitions for the light of the PlanktoScope"""

    def __init__(self, event):
        """Initialize the Light class

        Args:
            event (multiprocessing.Event): shutdown event
        """
        super(LightProcess, self).__init__(name="light")

        logger.info("planktoscope.light is initialising")

        self.stop_event = event
        self.light_client = None
        try:
            self.led = i2c_led()
            self.led.output_to_led1()
<<<<<<< HEAD
            self.led.activate_torch()
            time.sleep(0.5)
            self.led.deactivate_torch()
            self.led.output_to_led1()
=======
            time.sleep(0.5)
>>>>>>> a7d5fa54
        except Exception as e:
            logger.error(
                f"We have encountered an error trying to start the LED module, stopping now, exception is {e}"
            )
            raise e
        else:
            logger.success("planktoscope.light is initialised and ready to go!")

    def led_off(self, led):
<<<<<<< HEAD
        if led == 0:
            logger.debug("Turning led 1 off")
        self.led.deactivate_torch()

    def led_on(self, led):
        if led not in [0]:
            raise ValueError("Led number is wrong")
        if led == 0:
            logger.debug("Turning led 1 on")
            self.led.output_to_led1()
        self.led.activate_torch()
=======
        logger.debug("Turning led 1 off")
        

    def led_on(self, led):
        logger.debug("Turning led 1 on")
        self.led.output_to_led1()
>>>>>>> a7d5fa54

    @logger.catch
    def treat_message(self):
        if self.light_client.new_message_received():
            logger.info("We received a new message")
            last_message = self.light_client.msg["payload"]
            logger.debug(last_message)
            self.light_client.read_message()
<<<<<<< HEAD
            action = last_message.get("action")
            led = last_message.get("led", 1)
            if action == "on" and led == 1:
                self.led_on(0)
                self.light_client.client.publish("status/light", '{"status":"Led 1: On"}')
            elif action == "off" and led == 1:
                self.led_off(0)
                self.light_client.client.publish("status/light", '{"status":"Led 1: Off"}')
            else:
                self.light_client.client.publish("status/light", '{"status":"Invalid action or LED number"}')
=======
            if "action" not in last_message and "settings" not in last_message:
                logger.error(
                    f"The received message has the wrong argument {last_message}"
                )
                self.light_client.client.publish(
                    "status/light",
                    '{"status":"Received message did not contain action or settings"}',
                )
                return
        if last_message:
            if "action" in last_message:
                if last_message["action"] == "on":
                    # {"action":"on", "led":"1"}
                    logger.info("Turning the light on.")
                    self.led_on(0)
                    self.light_client.client.publish(
                        "status/light", '{"status":"Led 1: On"}'
                    )
                elif last_message["action"] == "off":
                    # {"action":"off", "led":"1"}
                    logger.info("Turn the light off.")
                    self.led_off(0)
                    self.light_client.client.publish(
                        "status/light", '{"status":"Led 1: Off"}'
                    )
                else:
                    logger.warning(
                        f"We did not understand the received request {last_message}"
                    )
            if "settings" in last_message:
                if "current" in last_message["settings"]:
                    # {"settings":{"current":"20"}}
                    current = last_message["settings"]["current"]
                    if self.led.get_state():
                        # Led is on, rejecting the change
                        self.light_client.client.publish(
                            "status/light",
                            '{"status":"Turn off the LED before changing the current"}',
                        )
                        return
                    logger.info(f"Switching the LED current to {current}mA")
                    try:
                        self.led.set_torch_current(current)
                    except:
                        self.light_client.client.publish(
                            "status/light",
                            '{"status":"Error while setting the current, power cycle your machine"}',
                        )
                    else:
                        self.light_client.client.publish(
                            "status/light", f'{{"status":"Current set to {current}mA"}}'
                        )
                else:
                    logger.warning(
                        f"We did not understand the received settings request in {last_message}"
                    )
                    self.light_client.client.publish(
                        "status/light",
                        f'{{"status":"Settings request not understood in {last_message}"}}',
                    )
>>>>>>> a7d5fa54

    ################################################################################
    # While loop for capturing commands from Node-RED
    ################################################################################
    @logger.catch
    def run(self):
        """This is the function that needs to be started to create a thread"""
        logger.info(
            f"The light control thread has been started in process {os.getpid()}"
        )
        # MQTT Service connection
        self.light_client = planktoscope.mqtt.MQTT_Client(
            topic="light", name="light_client"
        )
        # Publish the status "Ready" to via MQTT to Node-RED
        self.light_client.client.publish("status/light", '{"status":"Ready"}')
        logger.success("Light module is READY!")
        # This is the loop
        while not self.stop_event.is_set():
            self.treat_message()
            time.sleep(0.1)
        logger.info("Shutting down the light process")
<<<<<<< HEAD
        self.led.deactivate_torch()
        self.led.set_torch_current(1)
=======
        self.led.set_flash_current(1)
>>>>>>> a7d5fa54
        self.led.get_flags()
        RPi.GPIO.cleanup()
        self.light_client.client.publish("status/light", '{"status":"Dead"}')
        self.light_client.shutdown()
<<<<<<< HEAD
        logger.success("Light process shut down! See you!")
=======
        logger.success("Light process shut down! See you!")
>>>>>>> a7d5fa54
<|MERGE_RESOLUTION|>--- conflicted
+++ resolved
@@ -71,10 +71,6 @@
         logger.debug("Switching output to LED 1")
         RPi.GPIO.output(self.LED_selectPin, RPi.GPIO.HIGH)
 
-<<<<<<< HEAD
-=======
-
->>>>>>> a7d5fa54
     def get_id(self):
         led_id = self._read_byte(self.Register.id_reset)
         led_id = led_id & 0b111111
@@ -109,7 +105,7 @@
             logger.warning("Flag IVFM asserted")
         return flags
 
-<<<<<<< HEAD
+
     def set_torch_current(self, current):
         # From 3 to 376mA
         # Curve is not linear for some reason, but this is close enough
@@ -134,14 +130,7 @@
         logger.debug("Deactivate torch")
         self._write_byte(self.Register.enable, 0b00)
         self.off = False
-=======
-    def set_flash_current(self, current):
-        # From 11 to 1500mA
-        # Curve is not linear for some reason, but this is close enough
-        value = int(current * 0.085)
-        logger.debug(f"Setting flash current to {value}")
-        self._write_byte(self.Register.flash, value)
->>>>>>> a7d5fa54
+
 
     def _write_byte(self, address, data):
         with smbus.SMBus(1) as bus:
@@ -151,11 +140,6 @@
         with smbus.SMBus(1) as bus:
             b = bus.read_byte_data(self.DEVICE_ADDRESS, address)
         return b
-
-<<<<<<< HEAD
-=======
-
->>>>>>> a7d5fa54
 ################################################################################
 # Main Segmenter class
 ################################################################################
@@ -177,14 +161,11 @@
         try:
             self.led = i2c_led()
             self.led.output_to_led1()
-<<<<<<< HEAD
             self.led.activate_torch()
             time.sleep(0.5)
             self.led.deactivate_torch()
             self.led.output_to_led1()
-=======
-            time.sleep(0.5)
->>>>>>> a7d5fa54
+
         except Exception as e:
             logger.error(
                 f"We have encountered an error trying to start the LED module, stopping now, exception is {e}"
@@ -194,7 +175,6 @@
             logger.success("planktoscope.light is initialised and ready to go!")
 
     def led_off(self, led):
-<<<<<<< HEAD
         if led == 0:
             logger.debug("Turning led 1 off")
         self.led.deactivate_torch()
@@ -206,14 +186,7 @@
             logger.debug("Turning led 1 on")
             self.led.output_to_led1()
         self.led.activate_torch()
-=======
-        logger.debug("Turning led 1 off")
-        
-
-    def led_on(self, led):
-        logger.debug("Turning led 1 on")
-        self.led.output_to_led1()
->>>>>>> a7d5fa54
+
 
     @logger.catch
     def treat_message(self):
@@ -222,7 +195,6 @@
             last_message = self.light_client.msg["payload"]
             logger.debug(last_message)
             self.light_client.read_message()
-<<<<<<< HEAD
             action = last_message.get("action")
             led = last_message.get("led", 1)
             if action == "on" and led == 1:
@@ -233,68 +205,7 @@
                 self.light_client.client.publish("status/light", '{"status":"Led 1: Off"}')
             else:
                 self.light_client.client.publish("status/light", '{"status":"Invalid action or LED number"}')
-=======
-            if "action" not in last_message and "settings" not in last_message:
-                logger.error(
-                    f"The received message has the wrong argument {last_message}"
-                )
-                self.light_client.client.publish(
-                    "status/light",
-                    '{"status":"Received message did not contain action or settings"}',
-                )
-                return
-        if last_message:
-            if "action" in last_message:
-                if last_message["action"] == "on":
-                    # {"action":"on", "led":"1"}
-                    logger.info("Turning the light on.")
-                    self.led_on(0)
-                    self.light_client.client.publish(
-                        "status/light", '{"status":"Led 1: On"}'
-                    )
-                elif last_message["action"] == "off":
-                    # {"action":"off", "led":"1"}
-                    logger.info("Turn the light off.")
-                    self.led_off(0)
-                    self.light_client.client.publish(
-                        "status/light", '{"status":"Led 1: Off"}'
-                    )
-                else:
-                    logger.warning(
-                        f"We did not understand the received request {last_message}"
-                    )
-            if "settings" in last_message:
-                if "current" in last_message["settings"]:
-                    # {"settings":{"current":"20"}}
-                    current = last_message["settings"]["current"]
-                    if self.led.get_state():
-                        # Led is on, rejecting the change
-                        self.light_client.client.publish(
-                            "status/light",
-                            '{"status":"Turn off the LED before changing the current"}',
-                        )
-                        return
-                    logger.info(f"Switching the LED current to {current}mA")
-                    try:
-                        self.led.set_torch_current(current)
-                    except:
-                        self.light_client.client.publish(
-                            "status/light",
-                            '{"status":"Error while setting the current, power cycle your machine"}',
-                        )
-                    else:
-                        self.light_client.client.publish(
-                            "status/light", f'{{"status":"Current set to {current}mA"}}'
-                        )
-                else:
-                    logger.warning(
-                        f"We did not understand the received settings request in {last_message}"
-                    )
-                    self.light_client.client.publish(
-                        "status/light",
-                        f'{{"status":"Settings request not understood in {last_message}"}}',
-                    )
->>>>>>> a7d5fa54
+
 
     ################################################################################
     # While loop for capturing commands from Node-RED
@@ -317,18 +228,11 @@
             self.treat_message()
             time.sleep(0.1)
         logger.info("Shutting down the light process")
-<<<<<<< HEAD
         self.led.deactivate_torch()
         self.led.set_torch_current(1)
-=======
-        self.led.set_flash_current(1)
->>>>>>> a7d5fa54
+
         self.led.get_flags()
         RPi.GPIO.cleanup()
         self.light_client.client.publish("status/light", '{"status":"Dead"}')
         self.light_client.shutdown()
-<<<<<<< HEAD
-        logger.success("Light process shut down! See you!")
-=======
-        logger.success("Light process shut down! See you!")
->>>>>>> a7d5fa54
+        logger.success("Light process shut down! See you!")