--- conflicted
+++ resolved
@@ -487,43 +487,11 @@
             tuple: (Number of saved objects, original number of objects before size filtering)
         """
 
-<<<<<<< HEAD
-        minMesh = self.__global_metadata.get("acq_minimum_mesh", 20)  # microns
-        minESD = minMesh * 2
-        minArea = math.pi * (minESD / 2) * (minESD / 2)
-        pixel_size = self.__global_metadata.get("process_pixel", 1.0)
-        # minsizepix = minArea / pixel_size / pixel_size
-        minsizepix = (minESD / pixel_size) ** 2
-=======
-        def __augment_slice(dim_slice, max_dims, size=10):
-            # transform tuple in list
-            dim_slice = list(dim_slice)
-            # dim_slice[0] is the vertical component
-            # dim_slice[1] is the horizontal component
-            # dim_slice[1].start,dim_slice[0].start is the top left corner
-            for i in range(2):
-                if dim_slice[i].start < size:
-                    dim_slice[i] = slice(0, dim_slice[i].stop)
-                else:
-                    dim_slice[i] = slice(dim_slice[i].start - size, dim_slice[i].stop)
-
-            # dim_slice[1].stop,dim_slice[0].stop is the bottom right corner
-            for i in range(2):
-                if dim_slice[i].stop + size == max_dims[i]:
-                    dim_slice[i] = slice(dim_slice[i].start, max_dims[i])
-                else:
-                    dim_slice[i] = slice(dim_slice[i].start, dim_slice[i].stop + size)
-
-            # transform back list in tuple
-            dim_slice = tuple(dim_slice)
-            return dim_slice
-
         min_mesh = self.__global_metadata.get("acq_minimum_mesh", 20)  # microns
         min_esd = min_mesh  # or process_min_ESD in the future (microns)
         pixel_size = self.__global_metadata["process_pixel"]
         min_radius = min_esd / 2 / pixel_size  # (pixels)
         min_area = math.pi * min_radius * min_radius
->>>>>>> 660a088f
 
         labels, nlabels = skimage.measure.label(mask, return_num=True)
         regionprops = skimage.measure.regionprops(labels)
