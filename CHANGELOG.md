# Changelog

All notable changes to this project will be documented in this file.

The format is based on [Keep a Changelog](https://keepachangelog.com/en/1.0.0/),
and this project uses [Calendar Versioning](https://calver.org/) with a `YYYY.MM.patch` scheme.
All dates in this file are given in the [UTC time zone](https://en.wikipedia.org/wiki/Coordinated_Universal_Time).

## Unreleased

<<<<<<< HEAD
### Fixed

- The default brightness of the illumination LED for the pscopehat version of the backend (for the custom PlanktoScope HAT) has been reduced; this a temporary workaround to a bug with raspimjpeg where saved images are overexposed even on the default brightness settings with minimum shutter speed and ISO, despite the brightness of raspimjpeg's camera preview looking reasonable (see https://github.com/PlanktoScope/PlanktoScope/issues/259 for details).
=======
### Removed

- Morphocut is no longer required by the segmenter as a Python package dependency.
>>>>>>> 3044d0f0

## v2023.9.0-beta.1 - 2023-09-14

### Changed

- The machine name has been switched to the new naming scheme provided by https://github.com/PlanktoScope/machine-name ; the machine name is loaded from a file (currently at `/home/pi/.local/etc/machine-name`, which must be automatically generaed by the host operating system) instead of being determined in Python.

### Deprecated

- The old "Baba"-based machine naming scheme should no longer be used. The `uuidName` module will be removed the next stable release (the stable release after v2023.9.0).

### Fixed

- All default settings for all hardware versions now include a default pixel size calibration of 0.75 um/pixel. Previously, the default settings for v2.1 and v2.3 were missing this setting, which would cause the segmenter to crash when processing datasets generated on PlanktoScopes using the v2.1 or v2.3 hardware settings.

## v2023.9.0-beta.0 - 2023-09-02

### Changed

- Split the Python backend into a hardware controller (of which there are two versions for the Adafruit HAT and the custom PlanktoScope HAT, respectively) and a data processing segmenter. These two components are run separately, and their dependencies are managed separately.
- Each component of the backend now saves its file logs to its respective folder in `/home/pi/device-backend`.

### Fixed

- The default `hardware.json` file for PlanktoScope v2.1 had incorrect keys for the white balance values; the keys have now been fixed.<|MERGE_RESOLUTION|>--- conflicted
+++ resolved
@@ -8,15 +8,13 @@
 
 ## Unreleased
 
-<<<<<<< HEAD
+### Removed
+
+- Morphocut is no longer required by the segmenter as a Python package dependency.
+
 ### Fixed
 
 - The default brightness of the illumination LED for the pscopehat version of the backend (for the custom PlanktoScope HAT) has been reduced; this a temporary workaround to a bug with raspimjpeg where saved images are overexposed even on the default brightness settings with minimum shutter speed and ISO, despite the brightness of raspimjpeg's camera preview looking reasonable (see https://github.com/PlanktoScope/PlanktoScope/issues/259 for details).
-=======
-### Removed
-
-- Morphocut is no longer required by the segmenter as a Python package dependency.
->>>>>>> 3044d0f0
 
 ## v2023.9.0-beta.1 - 2023-09-14
 
